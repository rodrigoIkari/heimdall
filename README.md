--- conflicted
+++ resolved
@@ -1,15 +1,22 @@
-# Heimdall
-[![forthebadge](https://forthebadge.com/images/badges/made-with-java.svg)](https://forthebadge.com) [![forthebadge](https://forthebadge.com/images/badges/built-with-love.svg)](https://forthebadge.com)
+[![Build Status](https://travis-ci.org/getheimdall/heimdall.svg?branch=master)](https://travis-ci.org/getheimdall/heimdall)
+[![Github All Releases](https://img.shields.io/github/downloads/getheimdall/heimdall/total.svg)](https://github.com/getheimdall/heimdall)
 
-**An easy way to orchestrate your Api's**
+<p align="center"> 
+  <img src="https://raw.githubusercontent.com/getheimdall/heimdall/master/.github/heimdall-logo.png">
+</p>
+<p align="center">
+  An easy way to orchestrate your Api's
+</p>
+
+
+## What's Heimdall
 
 This project is an easy way to use an API Orchestrator to your project. A simple way to manipulate request/response and uncouple your business domain, providing more flexibility and personalization to your API.
 
-## Features
-
-imagem 1
-imagem 2
-imagem 3 completa.
+### Features
+- imagem 1
+- imagem 2
+- imagem 3 completa.
 
 ## Infrastructure
 Heimdall was decomposed into six modules where three of they are principal (**Config, Api, Gateway**), built around certain business domains.
@@ -25,49 +32,52 @@
 ### Api
 To provide a easy way to manage the gateway we put an Api to make it easier to add new routes, interceptors, rate limit and others things to manipulate the gateway at runtime.
 
-<<<<<<< HEAD
-## How to run all the things?
-Keep in mind, that you are going to start 3 Spring Boot applications, 1 Database instance and RabbitMq. Make sure you have `4 Gb` RAM available on your machine.\
-=======
 ## Usage
 Keep in mind that you are going to start 3 Spring Boot applications, 1 Database instance and RabbitMq. Make sure you have `4 Gb` RAM available on your machine.
->>>>>>> f158e2fc
+
+### First clone the project
+
+```sh 
+$ git clone --depth=1 https://github.com/getheimdall/heimdall.git heimdall
+$ cd heimdall
+```
+
+### Docker mode
 
 #### Requirements
-- Docker
-- Docker Compose
-- Nodejs
-- Maven
-- Java 8
+- Docker https://www.docker.com/
+- Docker Compose https://docs.docker.com/compose/
 
-`git clone --depth=1 https://github.com/getheimdall/heimdall.git heimdall`
+If you'd like to build images yourself (with some changes in the code, for example), you have to clone all repository and build artifacts with maven. Then, run: 
 
-#### Docker mode
-...
-
-If you'd like to build images yourself (with some changes in the code, for example), you have to clone all repository and build artifacts with maven. Then, run `docker-compose -f docker-compose.yml -f docker-compose.dev.yml up`
+```sh
+$ docker-compose -f docker-compose.yml -f docker-compose.dev.yml up
+```
 
 `docker-compose.dev.yml` inherits `docker-compose.yml` with additional possibility to build images locally and expose all containers ports for convenient development.
 
-#### Developer mode
+Access Heimdal on: [http://localhost:3000](http://localhost:3000)
+
+### Developer mode
+
+### Requirements
+- Nodejs https://nodejs.org/
+- Maven https://maven.apache.org/
+- Java 8 http://www.oracle.com/technetwork/java/javase/downloads/jdk8-downloads-2133151.html
+- PostgresSQL https://www.postgresql.org/
+- Erlang http://www.erlang.org/downloads
+- RabbitMQ https://www.rabbitmq.com/download.html
+- Redis https://redis.io/download or https://github.com/MicrosoftArchive/redis/releases
 
 Open your favorite Terminal and run these commands.
 
 First tab to start config:
-`cd /heimdall-config && mvn spring-boot:run`
 
-<<<<<<< HEAD
-Second tab to start gateway (require **CONFIG** alredy started): 
-`cd /heimdall-gateway && mvn spring-boot:run`
+```sh
+$ cd /heimdall-config
+$ mvn spring-boot:run
+```
 
-Third tab to start api (require **CONFIG** alredy started):
-`cd /heimdall-api && mvn spring-boot:run`
-
-(optional) Fourth tab to start front-end (require **API** alredy started)
-`cd /heimdall-frontend`
-`yarn` or `npm install`
-`yarn run` or `npm run start`
-=======
 Second tab to start gateway (require **CONFIG** already started): 
 
 ```sh
@@ -83,16 +93,44 @@
 ```
 
 (optional) Fourth tab to start front-end (require **API** already started)
->>>>>>> f158e2fc
 
-#### Important endpoints
+With Yarn
+```sh
+$ cd /heimdall-frontend
+$ yarn
+$ yarn run
+```
+
+Withou Yarn
+```sh
+$ cd /heimdall-frontend
+$ npm install
+$ npm run start
+```
+
+### Important endpoints
 - http://localhost:8080 - Gateway
 - http://localhost:8888 - Config
 - http://localhost:9090 - Api
 - http://localhost:3000 - frontend
 
-#### Notes
+### Notes
 All Spring Boot applications require already running [Config Server](https://github.com/sqshq/PiggyMetrics#config-service) for startup. But we can start all containers simultaneously because of `depends_on` docker-compose option.
+
+### Deploy on Heroku
+
+Heimdall app can easily be deployed to Heroku clicking on button: 
+
+[![Deploy to Heroku](https://www.herokucdn.com/deploy/button.png)](https://heroku.com/deploy)
+
+or executing the commands:
+
+```sh
+$ heroku login
+$ heroku create
+$ git push heroku master
+$ heroku open
+```
 
 ## Feedback welcome
 Heimdall is open source, and we appreciate your help. Feel free to contribute.
