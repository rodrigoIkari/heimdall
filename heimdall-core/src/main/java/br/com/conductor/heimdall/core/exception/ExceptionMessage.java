--- conflicted
+++ resolved
@@ -101,7 +101,6 @@
      
      ENVIRONMENT_ATTACHED_TO_API(BAD_REQUEST.value(), "Environment attached to Api", BadRequestException.class),
      
-<<<<<<< HEAD
      PROVIDER_NOT_FOUND(BAD_REQUEST.value(), "Provider not found", BadRequestException.class),
      
      PROVIDER_USER_UNAUTHORIZED(UNAUTHORIZED.value(), "User provider unauthorized", UnauthorizedException.class),
@@ -114,12 +113,9 @@
      
      REFRESH_TOKEN_NOT_EXIST(BAD_REQUEST.value(), "RefreshToken not found", BadRequestException.class),
      
-     OPERATION_ATTACHED_TO_INTERCEPTOR(BAD_REQUEST.value(), "Operation attached to Interceptor", BadRequestException.class);
-=======
      OPERATION_ATTACHED_TO_INTERCEPTOR(BAD_REQUEST.value(), "Operation attached to Interceptor", BadRequestException.class),
      
      OPERATION_CANT_HAVE_SINGLE_WILDCARD(BAD_REQUEST.value(), "Operation can not have a single wild card (/*)", BadRequestException.class),
->>>>>>> 345c0887
      
      OPERATION_CANT_HAVE_DOUBLE_WILDCARD_NOT_AT_THE_END(BAD_REQUEST.value(), "Operation can have a double wild card (/**), but only at the end", BadRequestException.class),
      
