--- conflicted
+++ resolved
@@ -44,11 +44,6 @@
 import redis.clients.jedis.JedisPoolConfig;
 
 /**
-<<<<<<< HEAD
-=======
- * <h1>RedisTestConfiguration</h1><br/>
- * 
->>>>>>> 0f2e005d
  * Class responsible for the Redis configuration.
  *
  * @author Marcos Filho
